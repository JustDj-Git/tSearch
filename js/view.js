--- conflicted
+++ resolved
@@ -1,581 +1,567 @@
-var view = function () {
-    var trackerFilter = null;
-    var keywordFilter = null;
-    var categoryFilter = null;
-    var categorys = null;
-    var lastFilterWord = '';
-    var autoMove = null;
-    var HideLeech = (localStorage.HideLeech !== undefined) ? parseInt(localStorage.HideLeech) : true;
-    var HideSeed = (localStorage.HideSeed !== undefined) ? parseInt(localStorage.HideSeed) : false;
-    var ShowIcons = (localStorage.ShowIcons !== undefined) ? parseInt(localStorage.ShowIcons) : true;
-    var HideZeroSeed = (localStorage.HideZeroSeed !== undefined) ? parseInt(localStorage.HideZeroSeed) : false;
-    var AdvFiltration = (localStorage.AdvFiltration !== undefined) ? parseInt(localStorage.AdvFiltration) : 2;
-    var auth = function (s,t) {
-        $('ul.trackers').children('li[data-id="'+t+'"]').children('ul').remove();
-        if (!s)
-            $('ul.trackers').children('li[data-id="'+t+'"]').append('<ul><li><a href="'+tracker[t].login_url+'" target="_blank">Войти</a></li></ul>');
-    }
-    var clear_table = function () {
-        $('#rez_table').children('tbody').empty();
-        $('div.filter').children('input').val('');
-        keywordFilter = null;
-        lastFilterWord = '';
-        $('div.filter div.btn').hide();
-        $('ul.trackers li a.selected').removeClass('selected');
-        $('ul.trackers li').attr('data-count',0);
-        updateTrackerCount();
-        trackerFilter = null;
-    }
-    var loadingStatus  = function (s,t) {
-        var tracker_img = $('ul.trackers').children('li[data-id="'+t+'"]').children('div.tracker_icon');
-        switch (s) {
-            case 0:
-                tracker_img.css('background-image','url(/images/loading.gif)');
-                break;
-            case 1:
-                tracker_img.removeAttr('style');
-                break;
-            case 2:
-                tracker_img.css('background-image','url(/images/error.png)');
-                break;
-        }
-    }
-    var addTrackerInList = function (i) {
-        $('body').append('<style>div.tracker_icon.num'+i+' { background-image: url('+tracker[i].icon+'); }</style>');
-        $('<li data-id="'+i+'"/>').append($('<div class="tracker_icon num'+i+'" data-count="0"/>')).append($('<a href="#">'+tracker[i].name+'</a>').click(function() {
-            if ($(this).attr('class') == 'selected') {
-                $(this).removeClass('selected');
-                trackerFilter = null;
-            } else {
-                $('ul.trackers li a.selected').removeClass('selected');
-                $(this).addClass('selected');
-                trackerFilter = $(this).parent('li').attr('data-id');
-            }
-            updateCategorys();
-            $('ul.categorys').children('li.selected').trigger('click');
-            return false;
-        })).append('<i/>').appendTo($('ul.trackers'));
-    }
-    var write_result = function (t,a,s) {
-        var c = '';
-        $('#rez_table').children('tbody').children('tr[data-tracker='+t+']').remove();
-        var s_s = contentFilter(s.replace(/\s+/g," ").replace(/</g,"&lt;").replace(/>/g,"&gt;"));
-        var sum = 0;
-        $.each(a, function (k,v) {
-            var quality = {
-                seed : 0,
-                name : 0,
-                video : 0,
-                music : 0,
-                game : 0,
-                value : 0
-            };
-            if (HideZeroSeed && v.seeds == 0) return false;
-            sum++;
-            var title = filterText(s_s,v.title);
-            quality.name = title.r;
-            title = title.n;
-            var filter = '';
-            var fk = 0;
-            if (trackerFilter!=null && trackerFilter != t) filter = 'style="display: none;"';
-            if (categoryFilter!=null && categoryFilter != v.category.id) filter = 'style="display: none;"';
-            if (keywordFilter!=null) {
-                var keyword = $.trim($('div.filter').children('input').val()).replace(/\s+/g," ");
-                if (title==filterTextCheck(keyword,title)) 
-                    filter = 'style="display: none;"';
-                else
-                    fk = 1;
-            }
-            quality.seed = (v.seeds>0)?100:0;//(v.seeds>50)?5:(v.seeds>10)?4:(v.seeds>0)?3:0;
-            quality.video = 
-<<<<<<< HEAD
-            ((/Blu-ray/).test(title))?10:
-            ((/BD-Remux|1080p|1080i/).test(title))?9:
-            ((/BD-Rip|BDRip/).test(title))?8:
-            ((/HDTV-Rip|HDTVRip|DTheater-Rip|HDTVRip|720p/).test(title))?7:
-            ((/LowHDRip/).test(title))?3:
-            ((/HDTV|HDRip|DVDRip/).test(title))?6:
-            ((/DVD/).test(title))?5:
-            ((/TVRip|WEBRip|WEB-DLRip|WEB-DL|SATRip|HQRip/).test(title))?4:
-            ((/TeleSynch|DVDScr/).test(title))?2:
-            ((/CAMRip|CamRip/).test(title))?1:
-            ((/TS/).test(title))?2:
-=======
-            ((/Blu-ray/).test(title))?100:
-            ((/BD-Remux|1080p|1080i/).test(title))?90:
-            ((/BD-Rip|BDRip/).test(title))?80:
-            ((/HDTV-Rip|HDTVRip|DTheater-Rip|HDTVRip|720p/).test(title))?70:
-            ((/LowHDRip/).test(title))?30:
-            ((/HDTV|HDRip|DVDRip/).test(title))?60:
-            ((/DVD/).test(title))?50:
-            ((/TVRip|WEBRip|WEB-DLRip|WEB-DL|SATRip|HQRip/).test(title))?40:
-            ((/TeleSynch|DVDScr/).test(title))?20:
-            ((/CAMRip/).test(title))?10:
-            ((/TS/).test(title))?20:
->>>>>>> e6f65fe4
-            0;
-            quality.video += ((/5.1/).test(title))?3:0;
-            quality.video += ((/original/i).test(title))?2:0;
-            quality.video += ((/rus sub|Sub|subs/).test(title))?1:0;
-            quality.music = 
-            ((/flac|alac|lossless/i).test(title))?100:
-            ((/320.?kbps/i).test(title))?80:
-            ((/256.?kbps/i).test(title))?60:
-            ((/192.?kbps/i).test(title))?50:
-            ((/128.?kbps/i).test(title))?40:
-            ((/mp3/i).test(title))?20:
-            0;
-            quality.game = ((/Repack/i).test(title))?50:((/\[L\]/).test(title))?100:0;
-            quality.value = quality.seed+quality.name+quality.video+quality.music+quality.game;
-            c = c + '<tr '+filter+' data-kf="'+fk+'" data-tracker="'+t+'" data-c="'+v.category.id+'">'
-            +'<td class="time" data-value="'+v.time+'" title="'+unixintimetitle(v.time)+'">'+unixintime(v.time)+'</td>'
-            +'<td class="quality" data-value="'+quality.value+'" data-qgame="'+quality.game+'" data-qseed="'+quality.seed+'" data-qname="'+quality.name+'" data-qvideo="'+quality.video+'" data-qmusic="'+quality.music+'">'+quality.value+'</td>'
-            +'<td class="name"><div class="title"><a href="'+v.url+'" target="_blank">'+title+'</a>'+
-            ((v.category.title == null && ShowIcons)?'<div class="tracker_icon num'+t+'" title="'+tracker[t].name+'"></div>':'')
-            +'</div>'
-            +((v.category.title != null)?'<ul><li class="category">'+((v.category.url == null)?v.category.title:'<a href="'+v.category.url+'" target="blank">'+v.category.title+'</a>')+'</li>'+((ShowIcons)?'<li><div class="tracker_icon num'+t+'" title="'+tracker[t].name+'"></div></li>':'')+'</ul>':'')
-            +'</td>'
-            +'<td class="size" data-value="'+v.size+'">'+((v.dl != null)?'<a href="'+v.dl+'" target="_blank">'+bytesToSize(v.size)+' ↓</a>':bytesToSize(v.size))+'</td>'
-            +((!HideSeed)?'  <td class="seeds" data-value="'+v.seeds+'">'+v.seeds+'</td>':'')
-            +((!HideLeech)?'  <td class="leechs" data-value="'+v.leechs+'">'+v.leechs+'</td>':'')
-            +'</tr>';
-        });
-        updateTrackerResultCount(t,sum);
-        $('#rez_table').children('tbody').append(contentUnFilter(c));
-        $('#rez_table').trigger("update");
-        loadingStatus(1,t);
-        updateCategorys();
-    }
-    var bytesToSize = function (bytes,nan) {
-        //переводит байты в строчки
-        var sizes = ['б', 'Кб', 'Мб', 'Гб', 'Тб', 'Пб', 'Eb', 'Zb', 'Yb'];
-        if (nan==null) nan = 'n/a';
-        if (bytes == 0) return nan;
-        var i = parseInt(Math.floor(Math.log(bytes) / Math.log(1024)));
-        if (i == 0) {
-            return (bytes / Math.pow(1024, i)) + ' ' + sizes[i];
-        }
-        return (bytes / Math.pow(1024, i)).toFixed(2) + ' ' + sizes[i];
-    }
-    var utiemonstr = function (shtamp) {
-        //преврящает TimeShtamp в строчку
-        var dt = new Date(shtamp * 1000);
-        var m = dt.getMonth()+1;
-        if (m.toString().length==1)
-            m = '0'+m.toString();
-        var d = dt.getDate();
-        if (d.toString().length==1)
-            d = '0'+d.toString();
-        var h = dt.getHours();
-        if (h.toString().length==1)
-            h = '0'+h.toString();
-        var mi = dt.getMinutes();
-        if (mi.toString().length==1)
-            mi = '0'+mi.toString();
-        var sec = dt.getSeconds();
-        if (sec.toString().length==1)
-            sec = '0'+sec.toString();
-        var t = d+'-'+m+'-'+dt.getFullYear();
-        return t;
-    }
-    var unixintimetitle = function (i) {
-        if (i == 0) 
-            return '∞';
-        else
-            return utiemonstr(i);
-    }
-    var unixintime = function (i)
-    {
-        //выписывает отсчет времени из unixtime
-        var now_time = Math.round((new Date()).getTime() / 1000);
-        theDate = utiemonstr(i);
-        if (i == 0) return '∞';
-        i = now_time - i;
-        if (i<0) return theDate;
-        var day = Math.floor(i/60/60/24);
-        var week = Math.floor(day/7);
-        var month = Math.floor(day/30);
-        week = Math.floor((day-30*month)/7);
-        var hour = Math.floor((i - day*60*60*24)/60/60);
-        var minutes = Math.floor((i - day*60*60*24 - hour*60*60)/60);
-        var seconds = Math.floor((i - day*60*60*24 - hour*60*60 - minutes*60));
-        day = Math.floor(i/60/60/24 - 7*week);
-        if (month>1) return theDate;
-        var str_month = (month<5)?(month<2)?                    ' месяц':   ' месяца':  ' месяцев';
-        var str_week = (week<5)?(week<2)?(week<1)?              ' недель':  ' неделя':  ' недели':  ' недель';
-        var str_day = (day<5)?(day<2)?(day<1)?                  ' дней':    ' день':    ' дня':     ' дней';
-        var str_hour = (hour<5)?(hour<2)?(hour<1)?              ' часов':   ' час':     ' часа':    ' часов';
-        var str_minutes = (minutes<5)?(minutes<2)?(minutes<1)?  ' минут':   ' минута':  ' минуты':  ' минут';
-        var str_seconds = (seconds<5)?(seconds<2)?(seconds<1)?  ' секунд':  ' секунда': ' секунды': ' секунд';
-        if (month>0)
-            return month + str_month+((week>0)?' '+week+str_week:'');
-        if (week>0)
-            return week + str_week+((day > 0)?' '+day+str_day:'');
-        if (day>0)
-            return day+str_day+((hour>0)?' '+hour+str_hour:'');
-        if (hour>0)
-            return hour+str_hour+((minutes>0)?' '+minutes+str_minutes:'');
-        if (minutes>0)
-            return minutes+str_minutes+((seconds>0)?' '+seconds+str_seconds:'');
-        if (seconds>0)
-            return seconds+str_seconds;
-        return theDate;
-    }
-    var updateTrackerResultCount = function (t,c,l) {
-        if (l == null && c == null) {
-            var c = $('ul.trackers li[data-id="'+t+'"]').attr('data-count');
-            if (c == null) c = 0;
-            $('ul.trackers').children('li[data-id="'+t+'"]').children('i').html('('+c+')');
-        } else
-        if (l == null) {
-            $('ul.trackers').children('li[data-id="'+t+'"]').attr('data-count',c).children('i').html('('+c+')');
-        }else {
-            if (l == 1)
-                $('ul.trackers').children('li[data-id="'+t+'"]').children('i').html('('+c+')');
-        }
-    }
-    var contentFilter = function (c) {
-        var c = c.replace(/\/\//img,'#blockurl#').replace(/script/img,'#blockscr#');
-        return c;
-    }
-    var contentUnFilter = function (c) {
-        var c = c.replace(/#blockurl#/img,'//').replace(/#blockscr#/img,'script');
-        return c;
-    }
-    var filterText = function (s,t) {
-        var s = $.trim(s);
-        var new_name = t.replace(/</g,"&lt;").replace(/>/g,"&gt;");
-        var rate = 0;
-        var new_name2 = new_name;
-        rate = ((new RegExp(s,"i")).test(new_name))?100:0;
-        if (s != '') {
-            var tmp = s.split(" ");
-            new_name = new_name.replace(new RegExp('('+tmp.join('|')+')',"ig"),"<b>$1</b>");
-        }
-        if (new_name2 != new_name && rate == 0)
-            rate = ((new RegExp(s,"i")).test(new_name))?80:0;
-        return {
-            n:new_name,
-            r:rate
-        };
-    }
-    var filterTextCheck = function (s,t) {
-        if (s == '') return 'a';
-        var r = t;
-        if (AdvFiltration == 1) {
-            var tmp = s.split(" ");
-            if ((new RegExp(tmp.join('|'),"i")).test(t))
-                r = 'a';
-        } else 
-        if (AdvFiltration == 2) {
-            var tmp = s.split(" ");
-            var tmp_l = tmp.length;
-            var trgr = true;
-            for (var i=0;i<tmp_l;i++) {
-                if (!(new RegExp(tmp[i],"i")).test(t)) {
-                    trgr = false;
-                    break;
-                }
-            }
-            if (trgr)
-                r = 'a';
-        }
-        else {
-            var tmp = s.split(",");
-            var tmp_l = tmp.length;
-            var trgr = true;
-            for (var i=0;i<tmp_l;i++) {
-                if (!(new RegExp(tmp[i],"i")).test(t)) {
-                    trgr = false;
-                    break;
-                }
-            }
-            if (trgr)
-                r = 'a';
-        }
-        return r;
-    }
-    var updateTrackerCount = function () {
-        var li = $('ul.trackers').children('li');
-        var t_c = li.length;
-        for (var i = 0; i < t_c; i++) {
-            var id = li.eq(i).attr('data-id');
-            if (keywordFilter==null)
-                updateTrackerResultCount(id);
-            else
-            if (keywordFilter!=null) {
-                var count = $('#rez_table').children('tbody').children('tr[data-tracker='+id+'][data-kf=1]').length;
-                updateTrackerResultCount(id,count,1);
-            }
-        }
-    }
-    var updateCategorys = function () {
-        var sum = 0;
-        var count_c = categorys.length;
-        for (var i=0;i<count_c;i++) {
-            var filter = '[data-c='+categorys[i]+']';
-            if (trackerFilter!=null)
-                filter += '[data-tracker='+trackerFilter+']';
-            if (keywordFilter!=null)
-                filter += '[data-kf=1]';
-            var count = $('#rez_table').children('tbody').children('tr'+filter).length;
-            if (count > 0) {
-                $('ul.categorys').children('li[data-id="'+categorys[i]+'"]').css('display','inline-block').children('i').html('('+count+')');
-                sum += count;
-            } else {
-                $('ul.categorys').children('li[data-id="'+categorys[i]+'"]').css('display','none');
-            }
-        }
-        $('ul.categorys').children('li').eq(0).children('i').html('('+sum+')');
-        if (autoMove != null) {
-            var item =  $('ul.categorys').children('li[data-id="'+autoMove+'"]');
-            if (item.css('display') == 'inline-block'){
-                $('ul.categorys').children('li.selected').removeClass('selected');
-                item.addClass('selected');
-                item.trigger('click');
-                autoMove = null;
-            }
-        }
-        if ($('ul.categorys').children('li.selected').css('display') == 'none') {
-            var category =  $('ul.categorys').children('li.selected').attr('data-id');
-            $('ul.categorys').children('li.selected').removeClass('selected');
-            $('ul.categorys').children('li').eq(0).addClass('selected');
-            $('ul.categorys').children('li.selected').trigger('click');
-            autoMove = (category==null)?null:category;
-        }
-    }
-    var tableFilter = function (keyword) {
-        if (keyword != $('div.filter').children('input').val()) return;
-        $('div.filter div.btn').css('background-image','url(/images/loading.gif)');
-        keyword = $.trim(keyword).replace(/\s+/g," ");
-        if (keyword == '') {
-            $('div.filter').children('input').val('');
-            keywordFilter = null;
-            $('ul.categorys').children('li.selected').trigger('click');
-            updateCategorys();
-            updateTrackerCount();
-            $('div.filter div.btn').hide();
-            return;
-        }
-        keywordFilter = keyword;
-        if (keywordFilter != lastFilterWord) {
-            //lastFilterCache = null;
-            lastFilterWord = keyword;
-            //поиск и фильтрация контента
-            var tr = $('#rez_table').children('tbody').children('tr');
-            var tr_count = tr.length;
-            for (var i = 0;i<tr_count;i++) {
-                var tr_eq = tr.eq(i);
-                var name = tr_eq.children('td.name').children('div.title').children('a').text();
-                var f_name = filterTextCheck(keyword,name);
-                if (name != f_name)
-                    tr_eq.attr('data-kf',1);
-                else
-                    tr_eq.attr('data-kf',0);
-            }
-        }
-        $('ul.categorys').children('li.selected').trigger('click');
-        updateCategorys();
-        updateTrackerCount();
-        $('div.filter div.btn').css('background-image','url(/images/clear.png)');
-    }
-    var triggerBlank = function () {
-        $('div.result_panel').css('display','none');
-        $('div.explore').css('display','block');
-        view.clear_table();
-        $('form[name=search]').children('input[type=text]').val('');
-        document.title = 'Torrents MultiSearch'; 
-        window.location = '#s=';
-        global_wl_hash = location.hash;
-        $('form[name=search]').children('input[type=text]').val('').focus();
-        explore.getLoad();
-    }
-    var triggerSearch = function (keyword) {
-        $('div.result_panel').css('display','block');
-        $('div.explore').css('display','none');
-        view.clear_table();
-        keyword = $.trim(keyword);
-        $('form[name=search]').children('input[type=text]').val(keyword);
-        document.title = keyword +' :: '+'TMS'; 
-        window.location = '#s='+keyword;
-        global_wl_hash = location.hash;
-        engine.search(keyword);
-    }
-    var load_category = function (c) {
-        $('ul.categorys').empty()
-        var count = c.length;
-        categorys = [];
-        for (var i = 0;i<count;i++){
-            categorys[categorys.length] = c[i][0];
-            $('ul.categorys').append('<li data-id="'+c[i][0]+'">'+c[i][1]+'<i></i></li>');
-        }
-        $('ul.categorys').prepend('<li class="selected">Всё <i></i></li>');
-    }
-    return {
-        result : function (t,a,s) {
-            return write_result(t,a,s);
-        },
-        contentFilter : function (a) {
-            return contentFilter(a);
-        },
-        contentUnFilter : function (a) {
-            return contentUnFilter(a);
-        },
-        clear_table : function () {
-            clear_table()
-        },
-        auth : function (s,id) {
-            auth(s,id)
-        },
-        addTrackerInList : function (a) {
-            addTrackerInList(a);
-        },
-        loadingStatus : function (a,b) {
-            loadingStatus(a,b);
-        },
-        tableFilter : function (a) {
-            tableFilter(a);
-        },
-        triggerSearch : function (a) {
-            triggerSearch(a);
-        },
-        triggerBlank : function () {
-            triggerBlank();
-        },
-        trackerFilter : function () { 
-            return trackerFilter;
-        },
-        keywordFilter : function () { 
-            return keywordFilter;
-        },
-        setCatFilter : function (a) {
-            categoryFilter = a;
-        },
-        getCatFilter : function () {
-            return categoryFilter;
-        },
-        SetAutoMove : function (a) {
-            autoMove = a;
-        },
-        HideLeech : function (a) {
-            return HideLeech;
-        },
-        HideSeed : function (a) {
-            return HideSeed;
-        },
-        load_category : function (a) {
-            load_category(a);
-        }
-    }
-}();
-var myTextExtraction = function(node)  
-{
-    if ($(node).attr('data-value')!=null) {
-        if ($(node).attr('data-qname') != null) {
-            var c = view.getCatFilter();
-            var val = parseInt($(node).attr('data-value'));
-            if (c == null) return val;
-            if (c == 3||c==0||c==7||c==8||c==4) {
-                val = val-parseInt($(node).attr('data-qgame'))-parseInt($(node).attr('data-qmusic'));
-            } else 
-            if (c == 1) {
-                val = val-parseInt($(node).attr('data-qgame'))-parseInt($(node).attr('data-qvideo'));
-            } else
-            if (c == 2) {
-                val = val-parseInt($(node).attr('data-qmusic'))-parseInt($(node).attr('data-qvideo'));
-            }
-            return val;
-        } else         
-            return $(node).attr('data-value');
-    }
-    if ($(node).children('div.title')!=null)
-        return $(node).children('div.title').text();
-    return $(node).html();
-}
-$(function () {
-    view.load_category(engine.categorys);
-    if (view.HideLeech()) {
-        $('th.leechs').remove();
-    }
-    if (view.HideSeed()) {
-        $('th.seeds').remove();
-    }
-    $('form[name=search]').submit(function () {
-        view.triggerSearch($(this).children('input[type=text]').val());
-        return false;
-    });
-    var t = $('ul.categorys').children('li');
-    var l = t.length;
-    for (var n = 0;n<l;n++) {
-        t.eq(n).click(function (event) {
-            if (event.isTrigger != true)
-                view.SetAutoMove(null);
-            var trackerFilter = view.trackerFilter();
-            var keywordFilter = view.keywordFilter();
-            var id = $(this).attr('data-id');
-            view.setCatFilter(id);
-            $('ul.categorys').children('li.selected').removeClass('selected');
-            $(this).addClass('selected');
-            $('#rez_table').children('tbody').children('tr').css('display','none');
-            var filter = '';
-            if (id != null)
-                filter += '[data-c='+id+']';
-            if (trackerFilter!=null)
-                filter += '[data-tracker='+trackerFilter+']';
-            if (keywordFilter!=null)
-                filter += '[data-kf=1]';
-            $('#rez_table').children('tbody').children('tr'+filter).css('display','table-row');
-            $('#rez_table').trigger("update");
-        });
-    }
-    $('ul.categorys').children('li').css('display','none').eq(0).css('display','inline-block');
-    try {
-        $('#rez_table').tablesorter({
-            textExtraction: myTextExtraction,
-            widgets: ['zebra'],
-            sortList: (localStorage.Order !== undefined) ? JSON.parse(localStorage.Order) :  [[1,1]],
-            autosorter: true,
-            onsort: function (s) {
-                localStorage.Order = JSON.stringify(s);
-            }
-        });
-    } catch(err) {}
-    $('form[name=search]').children('input').eq(0).focus();
-    $('div.filter input').keyup(function () {
-        var t = $(this).val();
-        $('div.filter div.btn').css('background-image','url(/images/loading.gif)');
-        if (t.length > 0) {
-            $('div.filter div.btn').show();
-        }
-        window.setTimeout(function(){
-            view.tableFilter(t);
-        }, 1000);
-    });
-    $('div.filter div.btn').click(function () {
-        $('div.filter input').val('');
-        view.tableFilter('');
-    });
-    var s = (document.URL).replace(/(.*)index.html/,'').replace(/#s=(.*)/,'$1');
-    if (s != '') {
-        $('form[name=search]').children('input[type=text]').val(s);
-    }
-    $('div.tracker_list div.setup').click(function () {
-        window.location = '/options.html#back='+$.trim($('form[name=search]').children('input[type=text]').val());
-    });
-});
-$(window).load(function () {
-    var s = (document.URL).replace(/(.*)index.html/,'').replace(/#s=(.*)/,'$1');
-    if (s != '') {
-        view.triggerSearch(s);
-    } else {
-        view.triggerBlank();
-    }
-});
-var global_wl_hash = location.hash;
-$(window).bind('hashchange', function() {
-    if (location.hash != global_wl_hash)
-    {
-        $(window).trigger('load');
-        global_wl_hash = location.hash;
-    }
-});+var view = function () {
+    var trackerFilter = null;
+    var keywordFilter = null;
+    var categoryFilter = null;
+    var categorys = null;
+    var lastFilterWord = '';
+    var autoMove = null;
+    var HideLeech = (localStorage.HideLeech !== undefined) ? parseInt(localStorage.HideLeech) : true;
+    var HideSeed = (localStorage.HideSeed !== undefined) ? parseInt(localStorage.HideSeed) : false;
+    var ShowIcons = (localStorage.ShowIcons !== undefined) ? parseInt(localStorage.ShowIcons) : true;
+    var HideZeroSeed = (localStorage.HideZeroSeed !== undefined) ? parseInt(localStorage.HideZeroSeed) : false;
+    var AdvFiltration = (localStorage.AdvFiltration !== undefined) ? parseInt(localStorage.AdvFiltration) : 2;
+    var auth = function (s,t) {
+        $('ul.trackers').children('li[data-id="'+t+'"]').children('ul').remove();
+        if (!s)
+            $('ul.trackers').children('li[data-id="'+t+'"]').append('<ul><li><a href="'+tracker[t].login_url+'" target="_blank">Войти</a></li></ul>');
+    }
+    var clear_table = function () {
+        $('#rez_table').children('tbody').empty();
+        $('div.filter').children('input').val('');
+        keywordFilter = null;
+        lastFilterWord = '';
+        $('div.filter div.btn').hide();
+        $('ul.trackers li a.selected').removeClass('selected');
+        $('ul.trackers li').attr('data-count',0);
+        updateTrackerCount();
+        trackerFilter = null;
+    }
+    var loadingStatus  = function (s,t) {
+        var tracker_img = $('ul.trackers').children('li[data-id="'+t+'"]').children('div.tracker_icon');
+        switch (s) {
+            case 0:
+                tracker_img.css('background-image','url(/images/loading.gif)');
+                break;
+            case 1:
+                tracker_img.removeAttr('style');
+                break;
+            case 2:
+                tracker_img.css('background-image','url(/images/error.png)');
+                break;
+        }
+    }
+    var addTrackerInList = function (i) {
+        $('body').append('<style>div.tracker_icon.num'+i+' { background-image: url('+tracker[i].icon+'); }</style>');
+        $('<li data-id="'+i+'"/>').append($('<div class="tracker_icon num'+i+'" data-count="0"/>')).append($('<a href="#">'+tracker[i].name+'</a>').click(function() {
+            if ($(this).attr('class') == 'selected') {
+                $(this).removeClass('selected');
+                trackerFilter = null;
+            } else {
+                $('ul.trackers li a.selected').removeClass('selected');
+                $(this).addClass('selected');
+                trackerFilter = $(this).parent('li').attr('data-id');
+            }
+            updateCategorys();
+            $('ul.categorys').children('li.selected').trigger('click');
+            return false;
+        })).append('<i/>').appendTo($('ul.trackers'));
+    }
+    var write_result = function (t,a,s) {
+        var c = '';
+        $('#rez_table').children('tbody').children('tr[data-tracker='+t+']').remove();
+        var s_s = contentFilter(s.replace(/\s+/g," ").replace(/</g,"&lt;").replace(/>/g,"&gt;"));
+        var sum = 0;
+        $.each(a, function (k,v) {
+            var quality = {
+                seed : 0,
+                name : 0,
+                video : 0,
+                music : 0,
+                game : 0,
+                value : 0
+            };
+            if (HideZeroSeed && v.seeds == 0) return false;
+            sum++;
+            var title = filterText(s_s,v.title);
+            quality.name = title.r;
+            title = title.n;
+            var filter = '';
+            var fk = 0;
+            if (trackerFilter!=null && trackerFilter != t) filter = 'style="display: none;"';
+            if (categoryFilter!=null && categoryFilter != v.category.id) filter = 'style="display: none;"';
+            if (keywordFilter!=null) {
+                var keyword = $.trim($('div.filter').children('input').val()).replace(/\s+/g," ");
+                if (title==filterTextCheck(keyword,title)) 
+                    filter = 'style="display: none;"';
+                else
+                    fk = 1;
+            }
+            quality.seed = (v.seeds>0)?100:0;//(v.seeds>50)?5:(v.seeds>10)?4:(v.seeds>0)?3:0;
+            quality.video = 
+            ((/Blu-ray/).test(title))?100:
+            ((/BD-Remux|1080p|1080i/).test(title))?90:
+            ((/BD-Rip|BDRip/).test(title))?80:
+            ((/HDTV-Rip|HDTVRip|DTheater-Rip|HDTVRip|720p/).test(title))?70:
+            ((/LowHDRip/).test(title))?30:
+            ((/HDTV|HDRip|DVDRip/).test(title))?60:
+            ((/DVD/).test(title))?50:
+            ((/TVRip|WEBRip|WEB-DLRip|WEB-DL|SATRip|HQRip/).test(title))?40:
+            ((/TeleSynch|DVDScr/).test(title))?20:
+            ((/CAMRip/).test(title))?10:
+            ((/TS/).test(title))?20:
+            0;
+            quality.video += ((/5.1/).test(title))?3:0;
+            quality.video += ((/original/i).test(title))?2:0;
+            quality.video += ((/rus sub|Sub|subs/).test(title))?1:0;
+            quality.music = 
+            ((/flac|alac|lossless/i).test(title))?100:
+            ((/320.?kbps/i).test(title))?80:
+            ((/256.?kbps/i).test(title))?60:
+            ((/192.?kbps/i).test(title))?50:
+            ((/128.?kbps/i).test(title))?40:
+            ((/mp3/i).test(title))?20:
+            0;
+            quality.game = ((/Repack/i).test(title))?50:((/\[L\]/).test(title))?100:0;
+            quality.value = quality.seed+quality.name+quality.video+quality.music+quality.game;
+            c = c + '<tr '+filter+' data-kf="'+fk+'" data-tracker="'+t+'" data-c="'+v.category.id+'">'
+            +'<td class="time" data-value="'+v.time+'" title="'+unixintimetitle(v.time)+'">'+unixintime(v.time)+'</td>'
+            +'<td class="quality" data-value="'+quality.value+'" data-qgame="'+quality.game+'" data-qseed="'+quality.seed+'" data-qname="'+quality.name+'" data-qvideo="'+quality.video+'" data-qmusic="'+quality.music+'">'+quality.value+'</td>'
+            +'<td class="name"><div class="title"><a href="'+v.url+'" target="_blank">'+title+'</a>'+
+            ((v.category.title == null && ShowIcons)?'<div class="tracker_icon num'+t+'" title="'+tracker[t].name+'"></div>':'')
+            +'</div>'
+            +((v.category.title != null)?'<ul><li class="category">'+((v.category.url == null)?v.category.title:'<a href="'+v.category.url+'" target="blank">'+v.category.title+'</a>')+'</li>'+((ShowIcons)?'<li><div class="tracker_icon num'+t+'" title="'+tracker[t].name+'"></div></li>':'')+'</ul>':'')
+            +'</td>'
+            +'<td class="size" data-value="'+v.size+'">'+((v.dl != null)?'<a href="'+v.dl+'" target="_blank">'+bytesToSize(v.size)+' ↓</a>':bytesToSize(v.size))+'</td>'
+            +((!HideSeed)?'  <td class="seeds" data-value="'+v.seeds+'">'+v.seeds+'</td>':'')
+            +((!HideLeech)?'  <td class="leechs" data-value="'+v.leechs+'">'+v.leechs+'</td>':'')
+            +'</tr>';
+        });
+        updateTrackerResultCount(t,sum);
+        $('#rez_table').children('tbody').append(contentUnFilter(c));
+        $('#rez_table').trigger("update");
+        loadingStatus(1,t);
+        updateCategorys();
+    }
+    var bytesToSize = function (bytes,nan) {
+        //переводит байты в строчки
+        var sizes = ['б', 'Кб', 'Мб', 'Гб', 'Тб', 'Пб', 'Eb', 'Zb', 'Yb'];
+        if (nan==null) nan = 'n/a';
+        if (bytes == 0) return nan;
+        var i = parseInt(Math.floor(Math.log(bytes) / Math.log(1024)));
+        if (i == 0) {
+            return (bytes / Math.pow(1024, i)) + ' ' + sizes[i];
+        }
+        return (bytes / Math.pow(1024, i)).toFixed(2) + ' ' + sizes[i];
+    }
+    var utiemonstr = function (shtamp) {
+        //преврящает TimeShtamp в строчку
+        var dt = new Date(shtamp * 1000);
+        var m = dt.getMonth()+1;
+        if (m.toString().length==1)
+            m = '0'+m.toString();
+        var d = dt.getDate();
+        if (d.toString().length==1)
+            d = '0'+d.toString();
+        var h = dt.getHours();
+        if (h.toString().length==1)
+            h = '0'+h.toString();
+        var mi = dt.getMinutes();
+        if (mi.toString().length==1)
+            mi = '0'+mi.toString();
+        var sec = dt.getSeconds();
+        if (sec.toString().length==1)
+            sec = '0'+sec.toString();
+        var t = d+'-'+m+'-'+dt.getFullYear();
+        return t;
+    }
+    var unixintimetitle = function (i) {
+        if (i == 0) 
+            return '∞';
+        else
+            return utiemonstr(i);
+    }
+    var unixintime = function (i)
+    {
+        //выписывает отсчет времени из unixtime
+        var now_time = Math.round((new Date()).getTime() / 1000);
+        theDate = utiemonstr(i);
+        if (i == 0) return '∞';
+        i = now_time - i;
+        if (i<0) return theDate;
+        var day = Math.floor(i/60/60/24);
+        var week = Math.floor(day/7);
+        var month = Math.floor(day/30);
+        week = Math.floor((day-30*month)/7);
+        var hour = Math.floor((i - day*60*60*24)/60/60);
+        var minutes = Math.floor((i - day*60*60*24 - hour*60*60)/60);
+        var seconds = Math.floor((i - day*60*60*24 - hour*60*60 - minutes*60));
+        day = Math.floor(i/60/60/24 - 7*week);
+        if (month>1) return theDate;
+        var str_month = (month<5)?(month<2)?                    ' месяц':   ' месяца':  ' месяцев';
+        var str_week = (week<5)?(week<2)?(week<1)?              ' недель':  ' неделя':  ' недели':  ' недель';
+        var str_day = (day<5)?(day<2)?(day<1)?                  ' дней':    ' день':    ' дня':     ' дней';
+        var str_hour = (hour<5)?(hour<2)?(hour<1)?              ' часов':   ' час':     ' часа':    ' часов';
+        var str_minutes = (minutes<5)?(minutes<2)?(minutes<1)?  ' минут':   ' минута':  ' минуты':  ' минут';
+        var str_seconds = (seconds<5)?(seconds<2)?(seconds<1)?  ' секунд':  ' секунда': ' секунды': ' секунд';
+        if (month>0)
+            return month + str_month+((week>0)?' '+week+str_week:'');
+        if (week>0)
+            return week + str_week+((day > 0)?' '+day+str_day:'');
+        if (day>0)
+            return day+str_day+((hour>0)?' '+hour+str_hour:'');
+        if (hour>0)
+            return hour+str_hour+((minutes>0)?' '+minutes+str_minutes:'');
+        if (minutes>0)
+            return minutes+str_minutes+((seconds>0)?' '+seconds+str_seconds:'');
+        if (seconds>0)
+            return seconds+str_seconds;
+        return theDate;
+    }
+    var updateTrackerResultCount = function (t,c,l) {
+        if (l == null && c == null) {
+            var c = $('ul.trackers li[data-id="'+t+'"]').attr('data-count');
+            if (c == null) c = 0;
+            $('ul.trackers').children('li[data-id="'+t+'"]').children('i').html('('+c+')');
+        } else
+        if (l == null) {
+            $('ul.trackers').children('li[data-id="'+t+'"]').attr('data-count',c).children('i').html('('+c+')');
+        }else {
+            if (l == 1)
+                $('ul.trackers').children('li[data-id="'+t+'"]').children('i').html('('+c+')');
+        }
+    }
+    var contentFilter = function (c) {
+        var c = c.replace(/\/\//img,'#blockurl#').replace(/script/img,'#blockscr#');
+        return c;
+    }
+    var contentUnFilter = function (c) {
+        var c = c.replace(/#blockurl#/img,'//').replace(/#blockscr#/img,'script');
+        return c;
+    }
+    var filterText = function (s,t) {
+        var s = $.trim(s);
+        var new_name = t.replace(/</g,"&lt;").replace(/>/g,"&gt;");
+        var rate = 0;
+        var new_name2 = new_name;
+        rate = ((new RegExp(s,"i")).test(new_name))?100:0;
+        if (s != '') {
+            var tmp = s.split(" ");
+            new_name = new_name.replace(new RegExp('('+tmp.join('|')+')',"ig"),"<b>$1</b>");
+        }
+        if (new_name2 != new_name && rate == 0)
+            rate = ((new RegExp(s,"i")).test(new_name))?80:0;
+        return {
+            n:new_name,
+            r:rate
+        };
+    }
+    var filterTextCheck = function (s,t) {
+        if (s == '') return 'a';
+        var r = t;
+        if (AdvFiltration == 1) {
+            var tmp = s.split(" ");
+            if ((new RegExp(tmp.join('|'),"i")).test(t))
+                r = 'a';
+        } else 
+        if (AdvFiltration == 2) {
+            var tmp = s.split(" ");
+            var tmp_l = tmp.length;
+            var trgr = true;
+            for (var i=0;i<tmp_l;i++) {
+                if (!(new RegExp(tmp[i],"i")).test(t)) {
+                    trgr = false;
+                    break;
+                }
+            }
+            if (trgr)
+                r = 'a';
+        }
+        else {
+            var tmp = s.split(",");
+            var tmp_l = tmp.length;
+            var trgr = true;
+            for (var i=0;i<tmp_l;i++) {
+                if (!(new RegExp(tmp[i],"i")).test(t)) {
+                    trgr = false;
+                    break;
+                }
+            }
+            if (trgr)
+                r = 'a';
+        }
+        return r;
+    }
+    var updateTrackerCount = function () {
+        var li = $('ul.trackers').children('li');
+        var t_c = li.length;
+        for (var i = 0; i < t_c; i++) {
+            var id = li.eq(i).attr('data-id');
+            if (keywordFilter==null)
+                updateTrackerResultCount(id);
+            else
+            if (keywordFilter!=null) {
+                var count = $('#rez_table').children('tbody').children('tr[data-tracker='+id+'][data-kf=1]').length;
+                updateTrackerResultCount(id,count,1);
+            }
+        }
+    }
+    var updateCategorys = function () {
+        var sum = 0;
+        var count_c = categorys.length;
+        for (var i=0;i<count_c;i++) {
+            var filter = '[data-c='+categorys[i]+']';
+            if (trackerFilter!=null)
+                filter += '[data-tracker='+trackerFilter+']';
+            if (keywordFilter!=null)
+                filter += '[data-kf=1]';
+            var count = $('#rez_table').children('tbody').children('tr'+filter).length;
+            if (count > 0) {
+                $('ul.categorys').children('li[data-id="'+categorys[i]+'"]').css('display','inline-block').children('i').html('('+count+')');
+                sum += count;
+            } else {
+                $('ul.categorys').children('li[data-id="'+categorys[i]+'"]').css('display','none');
+            }
+        }
+        $('ul.categorys').children('li').eq(0).children('i').html('('+sum+')');
+        if (autoMove != null) {
+            var item =  $('ul.categorys').children('li[data-id="'+autoMove+'"]');
+            if (item.css('display') == 'inline-block'){
+                $('ul.categorys').children('li.selected').removeClass('selected');
+                item.addClass('selected');
+                item.trigger('click');
+                autoMove = null;
+            }
+        }
+        if ($('ul.categorys').children('li.selected').css('display') == 'none') {
+            var category =  $('ul.categorys').children('li.selected').attr('data-id');
+            $('ul.categorys').children('li.selected').removeClass('selected');
+            $('ul.categorys').children('li').eq(0).addClass('selected');
+            $('ul.categorys').children('li.selected').trigger('click');
+            autoMove = (category==null)?null:category;
+        }
+    }
+    var tableFilter = function (keyword) {
+        if (keyword != $('div.filter').children('input').val()) return;
+        $('div.filter div.btn').css('background-image','url(/images/loading.gif)');
+        keyword = $.trim(keyword).replace(/\s+/g," ");
+        if (keyword == '') {
+            $('div.filter').children('input').val('');
+            keywordFilter = null;
+            $('ul.categorys').children('li.selected').trigger('click');
+            updateCategorys();
+            updateTrackerCount();
+            $('div.filter div.btn').hide();
+            return;
+        }
+        keywordFilter = keyword;
+        if (keywordFilter != lastFilterWord) {
+            //lastFilterCache = null;
+            lastFilterWord = keyword;
+            //поиск и фильтрация контента
+            var tr = $('#rez_table').children('tbody').children('tr');
+            var tr_count = tr.length;
+            for (var i = 0;i<tr_count;i++) {
+                var tr_eq = tr.eq(i);
+                var name = tr_eq.children('td.name').children('div.title').children('a').text();
+                var f_name = filterTextCheck(keyword,name);
+                if (name != f_name)
+                    tr_eq.attr('data-kf',1);
+                else
+                    tr_eq.attr('data-kf',0);
+            }
+        }
+        $('ul.categorys').children('li.selected').trigger('click');
+        updateCategorys();
+        updateTrackerCount();
+        $('div.filter div.btn').css('background-image','url(/images/clear.png)');
+    }
+    var triggerBlank = function () {
+        $('div.result_panel').css('display','none');
+        $('div.explore').css('display','block');
+        view.clear_table();
+        $('form[name=search]').children('input[type=text]').val('');
+        document.title = 'Torrents MultiSearch'; 
+        window.location = '#s=';
+        global_wl_hash = location.hash;
+        $('form[name=search]').children('input[type=text]').val('').focus();
+        explore.getLoad();
+    }
+    var triggerSearch = function (keyword) {
+        $('div.result_panel').css('display','block');
+        $('div.explore').css('display','none');
+        view.clear_table();
+        keyword = $.trim(keyword);
+        $('form[name=search]').children('input[type=text]').val(keyword);
+        document.title = keyword +' :: '+'TMS'; 
+        window.location = '#s='+keyword;
+        global_wl_hash = location.hash;
+        engine.search(keyword);
+    }
+    var load_category = function (c) {
+        $('ul.categorys').empty()
+        var count = c.length;
+        categorys = [];
+        for (var i = 0;i<count;i++){
+            categorys[categorys.length] = c[i][0];
+            $('ul.categorys').append('<li data-id="'+c[i][0]+'">'+c[i][1]+'<i></i></li>');
+        }
+        $('ul.categorys').prepend('<li class="selected">Всё <i></i></li>');
+    }
+    return {
+        result : function (t,a,s) {
+            return write_result(t,a,s);
+        },
+        contentFilter : function (a) {
+            return contentFilter(a);
+        },
+        contentUnFilter : function (a) {
+            return contentUnFilter(a);
+        },
+        clear_table : function () {
+            clear_table()
+        },
+        auth : function (s,id) {
+            auth(s,id)
+        },
+        addTrackerInList : function (a) {
+            addTrackerInList(a);
+        },
+        loadingStatus : function (a,b) {
+            loadingStatus(a,b);
+        },
+        tableFilter : function (a) {
+            tableFilter(a);
+        },
+        triggerSearch : function (a) {
+            triggerSearch(a);
+        },
+        triggerBlank : function () {
+            triggerBlank();
+        },
+        trackerFilter : function () { 
+            return trackerFilter;
+        },
+        keywordFilter : function () { 
+            return keywordFilter;
+        },
+        setCatFilter : function (a) {
+            categoryFilter = a;
+        },
+        getCatFilter : function () {
+            return categoryFilter;
+        },
+        SetAutoMove : function (a) {
+            autoMove = a;
+        },
+        HideLeech : function (a) {
+            return HideLeech;
+        },
+        HideSeed : function (a) {
+            return HideSeed;
+        },
+        load_category : function (a) {
+            load_category(a);
+        }
+    }
+}();
+var myTextExtraction = function(node)  
+{
+    if ($(node).attr('data-value')!=null) {
+        if ($(node).attr('data-qname') != null) {
+            var c = view.getCatFilter();
+            var val = parseInt($(node).attr('data-value'));
+            if (c == null) return val;
+            if (c == 3||c==0||c==7||c==8||c==4) {
+                val = val-parseInt($(node).attr('data-qgame'))-parseInt($(node).attr('data-qmusic'));
+            } else 
+            if (c == 1) {
+                val = val-parseInt($(node).attr('data-qgame'))-parseInt($(node).attr('data-qvideo'));
+            } else
+            if (c == 2) {
+                val = val-parseInt($(node).attr('data-qmusic'))-parseInt($(node).attr('data-qvideo'));
+            }
+            return val;
+        } else         
+            return $(node).attr('data-value');
+    }
+    if ($(node).children('div.title')!=null)
+        return $(node).children('div.title').text();
+    return $(node).html();
+}
+$(function () {
+    view.load_category(engine.categorys);
+    if (view.HideLeech()) {
+        $('th.leechs').remove();
+    }
+    if (view.HideSeed()) {
+        $('th.seeds').remove();
+    }
+    $('form[name=search]').submit(function () {
+        view.triggerSearch($(this).children('input[type=text]').val());
+        return false;
+    });
+    var t = $('ul.categorys').children('li');
+    var l = t.length;
+    for (var n = 0;n<l;n++) {
+        t.eq(n).click(function (event) {
+            if (event.isTrigger != true)
+                view.SetAutoMove(null);
+            var trackerFilter = view.trackerFilter();
+            var keywordFilter = view.keywordFilter();
+            var id = $(this).attr('data-id');
+            view.setCatFilter(id);
+            $('ul.categorys').children('li.selected').removeClass('selected');
+            $(this).addClass('selected');
+            $('#rez_table').children('tbody').children('tr').css('display','none');
+            var filter = '';
+            if (id != null)
+                filter += '[data-c='+id+']';
+            if (trackerFilter!=null)
+                filter += '[data-tracker='+trackerFilter+']';
+            if (keywordFilter!=null)
+                filter += '[data-kf=1]';
+            $('#rez_table').children('tbody').children('tr'+filter).css('display','table-row');
+            $('#rez_table').trigger("update");
+        });
+    }
+    $('ul.categorys').children('li').css('display','none').eq(0).css('display','inline-block');
+    try {
+        $('#rez_table').tablesorter({
+            textExtraction: myTextExtraction,
+            widgets: ['zebra'],
+            sortList: (localStorage.Order !== undefined) ? JSON.parse(localStorage.Order) :  [[1,1]],
+            autosorter: true,
+            onsort: function (s) {
+                localStorage.Order = JSON.stringify(s);
+            }
+        });
+    } catch(err) {}
+    $('form[name=search]').children('input').eq(0).focus();
+    $('div.filter input').keyup(function () {
+        var t = $(this).val();
+        $('div.filter div.btn').css('background-image','url(/images/loading.gif)');
+        if (t.length > 0) {
+            $('div.filter div.btn').show();
+        }
+        window.setTimeout(function(){
+            view.tableFilter(t);
+        }, 1000);
+    });
+    $('div.filter div.btn').click(function () {
+        $('div.filter input').val('');
+        view.tableFilter('');
+    });
+    var s = (document.URL).replace(/(.*)index.html/,'').replace(/#s=(.*)/,'$1');
+    if (s != '') {
+        $('form[name=search]').children('input[type=text]').val(s);
+    }
+    $('div.tracker_list div.setup').click(function () {
+        window.location = '/options.html#back='+$.trim($('form[name=search]').children('input[type=text]').val());
+    });
+});
+$(window).load(function () {
+    var s = (document.URL).replace(/(.*)index.html/,'').replace(/#s=(.*)/,'$1');
+    if (s != '') {
+        view.triggerSearch(s);
+    } else {
+        view.triggerBlank();
+    }
+});
+var global_wl_hash = location.hash;
+$(window).bind('hashchange', function() {
+    if (location.hash != global_wl_hash)
+    {
+        $(window).trigger('load');
+        global_wl_hash = location.hash;
+    }
+});